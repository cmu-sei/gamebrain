--- conflicted
+++ resolved
@@ -250,215 +250,8 @@
 
 This object supports the following fields:
 
-<<<<<<< HEAD
-Deprecated.
-
->> #### game_id: str
-
-The Gameboard Game ID which launches teams into the Cubespace game.
-
->> #### headless_client_urls: dict[str, str]
-
-`key: value` pairs addressing each cubespace headless server. The key is the `hostname` the server program can see within its environment. The value is a public URL to the server.
-
-> ### profiling: bool
-
-(Optional) Whether to turn performance profiling on or not. Mostly used for development purposes. Default is false.
-
-> ### gamebrain_admin_api_key: str
-
-This is a key that will be shared with Gameboard API so that it can deploy and undeploy Cubespace games. Also used to call test endpoints.
-
-## initial_state.json
-
-`initial_state.json` contains the 2022 game missions, tasks, and locations.
-
-> ### comm_map
-
-A JSON object containing objects with the following fields:
-
-```
-  commID: CommID - A unique identifier for this comm event.
-  videoURL: str - Which video should play when this comm event is viewed.
-  commTemplate: Literal["incoming", "probe", "badTranslation"] - "incoming" denotes a message coming from an alien, "probe" represents the result of a scan, and "badTranslation" denotes that a challenge must be completed. These are primarily flavor options.
-  translationMessage: str - Message shown before initiating the scan.
-  scanInfoMessage: str - Message shown after scanning.
-  firstContact: bool - Whether this event is considered to be the first contact event for some location.
-  locationID: LocationID - The identifier of the location at which this event will play.
-```
-
-> ### location_map
-
-A JSON object containing objects with the following fields:
-
-```
-  locationID: LocationID - a unique identifier for this location.
-  name: str - The name shown in the navigation console for this location.
-  imageID: str - The image shown in the navigation console for this location. Part of the game client assets.
-  backdropID: str - The image shown when at this location. Part of the game client assets.
-  surroundings: str - Text shown when at the location.
-  unlockCode: str - Code that players can input at the navigation console to unlock this location. Only relevant if not unlocked initially.
-  trajectoryLaunch: int - Top dial value at the piloting console.
-  trajectoryCorrection: int - Middle dial value at the piloting console.
-  trajectoryCube: int - Bottom dial value at the piloting console.
-  firstContactEvent: str - The identifier of this location's first contact event, if there is one.
-  networkName: str - The name of the network to switch to when the antenna is extended at this location on the Antenna VM specified in settings.yaml.
-```
-
-> ### mission_map
-
-A JSON object containing objects with the following fields:
-
-```
-  missionID: MissionID - A unique identifier for this mission.
-  title: str - The title shown in the mission log of the mission.
-  summaryShort: str - The summary shown in the list of missions in-game. Supports HTML formatting.
-  summaryLong: str - The summary shown on the right pane when the mission is selected. Supports HTML formatting.
-  missionIcon: str - Icon shown in the mission log. Part of the game client assets.
-  isSpecial: bool = False - Highlight the mission in the log to make it look special. Effect is visual only.
-  roleList: list[str] - The list of work roles associated with this mission.
-  taskList: list[TaskDataIdentifierStub] - A list of objects whose only key is "taskID", with a value equalling one of the task identifiers in the task map.
-  points: int - The number of points awarded for this mission's completion.
-```
-
-> ### task_map
-
-A JSON object containing objects with the following fields:
-
-```
-  taskID: TaskID - A unique identifier for this task.
-  missionID: MissionID - The identifier of the mission this task is associated with.
-  descriptionText: str - A summary of the task shown in the list of tasks for a mission in the mission log when a mission is selected.
-  infoPresent: bool - Whether the task has more detailed information.
-  infoText: str - More detailed information about the requirements for completing this task, shown when a task is selected from the mission log. Supports HTML formatting.
-  videoPresent: bool - Indicates whether the task has a video associated with it after it completes. Generally used for tasks triggering comm events.
-  videoURL: str - The URL of the video if there is one.
-  commID: CommID - The identifier of an associated comm event, if there is one.
-  next: TaskID - The identifier of the next task to show when this one is completed.
-  completesMission: bool - Mark the associated mission complete when this task is completed.
-  markCompleteWhen: TaskBranch - Criteria for marking this task complete. See below for TaskBranch structure.
-  failWhen: TaskBranch - Criteria for a "fail" path for this task. The task itself does not actually fail, but can be used to show a remediation task in the task log, for example to tell the players that they will need to try again.
-  cancelWhen: TaskBranch - Criteria to clear this task from the task log. Can be used to clear a remediation task once it's done.
-```
-
-> #### TaskBranch
-
-```
-  type: Literal[
-    "comm", - Watch a comm event.
-    "jump", - Jump to a location.
-    "explorationMode", - Change the ship's power mode to exploration mode.
-    "launchMode", - Change the ship's power mode to launch mode.
-    "standby", - Change the ship's power mode to standby mode.
-    "scan", - Initiate a scan at a location.
-    "antennaExtended", - Extend the antenna.
-    "antennaRetracted", - Retract the antenna.
-    "challenge", - A challenge is completed. See settings.yaml's game.challenge_tasks setting to set up the task dispatches.
-    "challengeFail", - A challenge is failed. See settings.yaml's game.challenge_tasks setting to set up the task dispatches.
-    "codex", - A codex has been decoded. Codex tasks are not currently configurable.
-    "indirect", - Indicate that this branch is triggered by another task's alsoComplete. Only valid if this task branch is a completion branch.
-]
-  locationID: LocationID - (Optional) The location at which this branch is triggered.
-  alsoComplete: list[TaskID] - (Optional) A list of task identifiers to also mark complete. The target tasks must be "indirect" type.
-  unlocks: TaskID - (Optional) A task to unlock on this branch. Primarily used with failure branches to unlock a remediation task.
-  unlockLocation: LocationID - (Optional) A location identifier to unlock when this task branch is triggered.
-  indirectPrerequisiteTasks: list[TaskID] - A list of tasks that are required before this task is marked complete. Only valid for "indirect" completion branches.
-```
-
-> ### team_map
-
-Internal use only. It is not recommended to use this field.
-
-> ### team_initial_state
-
-This section controls the starting conditions for a team that has just started a run of the game. Its top-level structure is a JSON object with the following structure, and note the last two fields are both lists:
-
-```
-  currentStatus: CurrentLocationGameplayDataTeamSpecific
-  session: SessionDataTeamSpecific
-  ship: ShipDataTeamSpecific
-  locations: list[LocationDataTeamSpecific]
-  missions: list[MissionDataTeamSpecific]
-```
-
-> #### CurrentLocationGameplayDataTeamSpecific
-
-```
-  currentLocation: str - Starting location.
-  currentLocationScanned: bool - In the game client, switches the screen used and activates the scan screen based on whether the current location has been scanned and its surroundings.
-  currentLocationSurroundings: str - The "surroundings" text which shows at the current location in the game client.
-  antennaExtended: bool - Used for the antenna lever's position.
-  networkConnected: bool - Whether a network shows as connected in the game client.
-  networkName: str - The name of the connected network if the above is true.
-  firstContactComplete: bool - Setting to true blocks extending the antenna until the first contact event is completed.
-  powerStatus: Literal["launchMode", "explorationMode", "standby"] - The current power mode. Does not affect individual console power settings, only the overall power setting.
-  incomingTransmission: bool - Whether a comm event is available. Generally best to leave this set to false for the initial state and use tasks to make a comm event available.
-  incomingTransmissionObject: CommEventData | null - The full comm event data of an active comm event. See the comm_map section for details.
-```
-
-> #### SessionDataTeamSpecific
-
-```
-  teamInfoName: str - The display name of the team. This value gets updated with the team's Gameboard team ID.
-  teamCodexCount: int - The number of codexes the team currently has. Usually should be set to 0 for the initial state.
-  jumpCutsceneURL: str - The cutscene video to be displayed when jumping to a new location.
-```
-
-> #### ShipDataTeamSpecific
-
-The fields for this structure are all required, but the URLs can be set to empty strings ("") or any default URL. They are updated via endpoint called from Gameboard after deployment. The power settings can be set to "off" or "on" but they are not currently in use.
-
-```
-  codexURL: str
-  workstation1URL: str
-  workstation2URL: str
-  workstation3URL: str
-  workstation4URL: str
-  workstation5URL: str
-  commPower: Literal["off", "on"] - Communication console power. Currently unused.
-  flightPower: Literal["off", "on"] - Flight console power. Currently unused.
-  navPower: Literal["off", "on"] - Navigation console power. Currently unused.
-  pilotPower: Literal["off", "on"] - Pilot console power. Currently unused.
-```
-
-> #### LocationDataTeamSpecific
-
-```
-  locationID: LocationID - The identifier for this location.
-  unlocked: bool - Whether the location shows in the list of travel destinations.
-  visited: bool - Whether the first contact comm event has been completed at this location.
-  scanned: bool - Whether or not the location has been marked as scanned.
-  networkEstablished: bool - Unused.
-```
-
-> #### MissionDataTeamSpecific
-
-```
-  missionID: MissionID - The identifier for this mission.
-  unlocked: bool - Whether the mission is considered unlocked internally.
-  visible: bool - Whether the mission shows up in the mission log.
-  complete: bool - Whether this mission is complete. Most of the time this should be false.
-  taskList: list[TaskDataTeamSpecific] - See below for TaskDataTeamSpecific structure.
-```
-
-> ##### TaskDataTeamSpecific
-
-```
-  taskID: TaskID - The identifier for this task.
-  visible: bool - Whether this task is displayed in the mission log task list.
-  complete: bool - Whether this task is complete.
-```
-
-
-## Setup
-
-After setting up your environment and settings, you need to install dependencies. If you are using Docker, you can just run `docker build . -t gamebrain:latest` to build and tag an image that can be used with any Docker environment. Otherwise you will need to create a Python 3.10+ [virtual environment](https://docs.python.org/3/tutorial/venv.html) and then run `pip install -r requirements.txt` in this directory to install all of the project dependencies.
-
-[Uvicorn](https://www.uvicorn.org/#usage) is installed as a dependency, and it is recommended. `uvicorn gamebrain.app:APP` should start the server.
-=======
 | Field name | type | Description |
 | --- | --- | --- |
 | taskID | string | The identifier for this task. Must be unique. |
 | visible | bool | Whether this task is displayed in the mission log task list. |
-| complete | bool | Whether this task is complete. |
->>>>>>> 7098a6b2
+| complete | bool | Whether this task is complete. |