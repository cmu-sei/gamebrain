--- conflicted
+++ resolved
@@ -14,13 +14,9 @@
   jwks_endpoint: .well-known/openid-configuration/jwks
   # A client should be made in Identity specifically for Gamebrain. Its ID should be provided here. Currently this client must be a Resource Owner.
   client_id: gamebrain-client
-<<<<<<< HEAD
+  # Generate a secret for the Gamebrain client and supply it here.
   client_secret: 0c1a8e7be6624c83bc9b8b2c9b99ac31
-=======
-  # Generate a secret for the Gamebrain client and supply it here.
-  client_secret: 7e972ec6610b49dab492a92ec3d7f5cd
   # Configuration section for JWT **scopes** for API endpoints. The name is a holdover from early development.
->>>>>>> eb490334
   jwt_audiences:
     # This scope is required for an individual player's identity token.
     gamebrain_api_unpriv: gamebrain-api-unpriv
@@ -38,16 +34,11 @@
 topomojo:
   # This will usually be a URL to Topomojo ending in `/api` or `/api/`.
   base_api_url: https://foundry.local/topomojo/api/
-<<<<<<< HEAD
+  # Generate a secret for the created bot account and insert it here.
   x_api_key: hjQC_zO2tijlbjPnjIy258fW3J8E3Gc5
+  # Gamebrain will need a configured bot account in Topomojo with Observer permission enabled in order to do its work. The name of that bot account should be inserted here.
   x_api_client: Administrator
-=======
-  # Generate a secret for the created bot account and insert it here.
-  x_api_key: xaFmE0_YIo8QjDszdh0L79ySlpI79KfA
-  # Gamebrain will need a configured bot account in Topomojo with Observer permission enabled in order to do its work. The name of that bot account should be inserted here.
-  x_api_client: user-bot-test
 # This is a section with keys related to interactions with Gameboard.
->>>>>>> eb490334
 gameboard:
   # Gameboard's base URL.
   base_url: https://foundry.local/gameboard/
@@ -117,13 +108,9 @@
   final_destination_file_path: "/home/user/challengeServer/custom_scripts/final_goal"
   # Deprecated.
   gamestate_test_mode: false
-<<<<<<< HEAD
+  # The Gameboard Game ID which launches teams into the Cubespace game.
   game_id: ee7bc919d07941ccad9b80576022a8b3
-=======
-  # The Gameboard Game ID which launches teams into the Cubespace game.
-  game_id: f63c8e41fd994e16bad08075dd2a666c
   # `key: value` pairs addressing each cubespace headless server. The key is the `hostname` the server program can see within its environment. The value is a public URL to the server.
->>>>>>> eb490334
   headless_client_urls:
     "server-1": "https://foundry.local/gameserver/1"
     "server-2": "https://foundry.local/gameserver/2"
