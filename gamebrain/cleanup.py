--- conflicted
+++ resolved
@@ -23,12 +23,8 @@
 # DM23-0100
 
 import asyncio
-<<<<<<< HEAD
-from datetime import datetime, timedelta
-=======
 from collections import Counter
-from datetime import datetime, timezone
->>>>>>> 5e18c0f0
+from datetime import datetime, timezone, timedelta
 import json
 import logging
 
@@ -114,9 +110,6 @@
                         )
                         await cls._cleanup_team(team_id)
 
-<<<<<<< HEAD
-                current_time = datetime.utcnow()
-=======
                     # Send a gamespace cleanup request after its expiration time.
                     expire_str = gamespace_info.get("expirationTime")
                     try:
@@ -127,7 +120,6 @@
                         if expiration < current_time:
                             topomojo.complete_gamespace(gamespace_id)
 
->>>>>>> 5e18c0f0
                 for team_id in teams_without_gamespace:
                     first_failure_time = cls._revisit_dict.get(team_id)
                     if not first_failure_time:
